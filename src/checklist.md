--- conflicted
+++ resolved
@@ -35,12 +35,7 @@
   - [ ] Prose contains hyperlinks to relevant things ([C-LINK])
   - [ ] Cargo.toml includes all common metadata ([C-METADATA])
     - authors, description, license, homepage, documentation, repository,
-<<<<<<< HEAD
-      readme, keywords, categories
-=======
       keywords, categories
-  - [ ] Crate sets html_root_url attribute "https://docs.rs/CRATE/X.Y.Z" ([C-HTML-ROOT])
->>>>>>> 34f17f06
   - [ ] Release notes document all significant changes ([C-RELNOTES])
   - [ ] Rustdoc does not show unhelpful implementation details ([C-HIDDEN])
 - **Predictability** *(crate enables legible code that acts how it looks)*
